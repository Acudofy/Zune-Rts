const std = @import("std");
const zune = @import("zune");
const util = @import("mesh/import_files.zig");

const MN = @import("globals.zig");

const GameSetup = @import("game_setup.zig").GameSetup;

pub fn main() !void {
    std.debug.print("Started program...\n", .{});
    // === Initialize Everything === //
    // --- Initialize allocator --- //
    var gpa = std.heap.GeneralPurposeAllocator(.{}){};
    const allocator = gpa.allocator();
    defer _ = gpa.deinit();

    // --- Initialize resource manager --- //
    var resource_manager = try zune.graphics.ResourceManager.create(allocator);
    defer _ = resource_manager.releaseAll();

    // --- Initialize game --- //
    var gameSetup = try GameSetup.init(allocator);
    defer gameSetup.deinit();

    // === Set Variables === //
    const initial_mouse_pos = gameSetup.input.getMousePosition();
    var camera_controller = zune.graphics.CameraMouseController.init(&gameSetup.camera, @as(f32, @floatCast(initial_mouse_pos.x)), @as(f32, @floatCast(initial_mouse_pos.y)));



    // === Create resources === //

<<<<<<< HEAD
    // const texture = try zune.graphics.Texture.createFromFile(allocator, "assets/textures/txtr.png");
    // const texture = try resource_manager.createTexture("assets/textures/txtr.png");
    // const texture = try resource_manager.createTexture("assets/models/Dune/colormap.png");
    const texture = try resource_manager.createTexture("assets/models/GrassCube/Grass_Block_TEX.png");
    // const texture = try resource_manager.createTexture("assets/models/Fish/fish_texture.png");
    // const texture = try resource_manager.createTexture("assets/models/Frog/frog.jpg");
    std.debug.print("finished loading texture...\n", .{});

    // const shader = try zune.graphics.Shader.createTextureShader(allocator);
    const shader = try resource_manager.createTextureShader();

    // const material = try zune.graphics.Material.create(allocator, shader, .{ 1.0, 1.0, 1.0, 1.0 }, texture);
    const material = try resource_manager.createMaterial("mapMaterial", shader, .{ 1.0, 1.0, 1.0, 1.0 }, texture);

    // const cube_mesh = try zune.graphics.Mesh.createCube(allocator);
    // const cube_mesh = try resource_manager.createCubeMesh();
    // const cube_mesh = try util.importObjRobust(resource_manager, "assets/models/Frog/frog.obj", "Frog");
    // const cube_mesh = try util.importObjRobust(resource_manager, "assets/models/Fish/fish.obj");
    const cube_mesh = try util.importObjRobust(resource_manager, "assets/models/Dune/lowresmodel.obj", "MapMesh", true);
    // const cube_mesh = try util.importObjRobust(resource_manager, "assets/models/Teapot/Teapot.obj");
    // const cube_mesh = try util.importObjRobust(resource_manager, "assets/models/GrassCube/Grass_Block.obj", "MapMesh");
    // const cube_mesh = try util.importObj(resource_manager, "assets/models/GrassCube/Grass_Block.obj");

    var cube_model = try resource_manager.createModel("MapModel");
    // var cube_model = try resource_manager.createModel("CubeModel");
    // var cube_model = try zune.graphics.Model.create(allocator);
=======
    const texture = try resource_manager.createTexture("assets/textures/txtr.png");
    const shader = try resource_manager.createTextureShader();
    const material = try resource_manager.createMaterial("player_material", shader, .{ 1.0, 1.0, 1.0, 1.0 }, texture);
    const cube_mesh = try resource_manager.createCubeMesh();
    var cube_model = try resource_manager.createModel("cube_model");
>>>>>>> c9decf20

    try cube_model.addMeshMaterial(cube_mesh, material);

    // --- Setup the ECS system --- //

    // Register components
    try gameSetup.ecs.registerComponent(zune.ecs.components.TransformComponent);
    try gameSetup.ecs.registerComponent(zune.ecs.components.ModelComponent);

    try gameSetup.ecs.registerComponent(Velocity);

    // Create random generater
    var prng = std.Random.DefaultPrng.init(0);
    var random = prng.random();

    // Spawn 1 particle entities
    var i: usize = 0;
    while (i < 1) : (i += 1) {
        const entity = try gameSetup.ecs.createEntity();

        var transform = zune.ecs.components.TransformComponent.identity();
        transform.setPosition(
            0.0, //random.float(f32),
            0.0, // random.float(f32),
            0.0,
        );

        // Random position
        try gameSetup.ecs.addComponent(entity, transform);

        // Random velocity
        try gameSetup.ecs.addComponent(entity, Velocity{
<<<<<<< HEAD
            .x = (random.float(f32) - 0.5) * 0.2,
            .y = (random.float(f32) - 0.5) * 0.2,
        });

        // Random lifetime
        try gameSetup.ecs.addComponent(entity, Lifetime{
            .remaining = random.float(f32) * 10.0,
=======
            .x = 0.1,
            .y = 0.1,
            .z = 0.1,
>>>>>>> c9decf20
        });

        // Set Model to render
        try gameSetup.ecs.addComponent(entity, zune.ecs.components.ModelComponent.init(cube_model));
    }

    // --- Main Loop --- //

    while (!gameSetup.window.shouldClose()) {
        try gameSetup.input.update();

<<<<<<< HEAD
        // ==== Process Input ==== \\
        const mouse_pos = gameSetup.input.getMousePosition();
        camera_controller.handleMouseMovement(@as(f32, @floatCast(mouse_pos.x)), @as(f32, @floatCast(mouse_pos.y)), 1.0 / 60.0);

        // try updatePhysics(gameSetup.ecs);
        if (gameSetup.input.isKeyHeld(.KEY_SPACE)) gameSetup.camera.position = zune.math.Vec3{ .x = gameSetup.camera.position.x, .y = gameSetup.camera.position.y + 1, .z = gameSetup.camera.position.z };
        if (gameSetup.input.isKeyHeld(.KEY_W)) {
            const lookDir = zune.math.Vec3{ .x = -gameSetup.camera.view_matrix.data[2], .y = -gameSetup.camera.view_matrix.data[6], .z = -gameSetup.camera.view_matrix.data[10] };
            gameSetup.camera.position = gameSetup.camera.position.add(lookDir.scale(10));
            // gameSetup.camera.position = gameSetup.camera.
        }
        if (gameSetup.input.isKeyHeld(.KEY_LEFT_SHIFT)) gameSetup.camera.position = zune.math.Vec3{ .x = gameSetup.camera.position.x, .y = gameSetup.camera.position.y - 1, .z = gameSetup.camera.position.z };
        if (gameSetup.input.isKeyReleased(.KEY_ESCAPE)) break;

        gameSetup.renderer.clear();

        try render(gameSetup.ecs, gameSetup.camera);
=======
        // ==== Process Input ==== \\     
        const mouse_pos = gameSetup.input.getMousePosition();   
        camera_controller.handleMouseMovement(@as(f32, @floatCast(mouse_pos.x)), @as(f32, @floatCast(mouse_pos.y)), 1.0 / 60.0);

        try playerControlsSystem(gameSetup.ecs, gameSetup.input);

        if(gameSetup.input.isKeyReleased(.KEY_ESCAPE)) break;

        gameSetup.renderer.clear();
        
        try renderSystem(gameSetup.ecs, gameSetup.camera);
>>>>>>> c9decf20

        gameSetup.window.pollEvents();
        gameSetup.window.swapBuffers();
    }
}

const Velocity = struct {
    x: f32,
    y: f32,
    z: f32,
};

<<<<<<< HEAD
fn updatePhysics(registry: *zune.ecs.Registry) !void {
=======




fn playerControlsSystem(registry: *zune.ecs.Registry, input: *zune.core.Input) !void {

>>>>>>> c9decf20
    var query = try registry.query(struct {
        transform: *zune.ecs.components.TransformComponent,
        velocity: *Velocity,
    });

    while (try query.next()) |components| {

        // Update position
<<<<<<< HEAD
        // components.transform.position[0] += components.velocity.x;
        // components.transform.position[1] += components.velocity.y;

        // Update lifetime
        // components.life.remaining -= 1.0 / 60.0;

        // rotate model
        components.transform.rotate(0.01, 0.02, 0.0);
    }
}

pub fn render(registry: *zune.ecs.Registry, camera: zune.graphics.Camera) !void {
=======
        if(input.isKeyHeld(.KEY_W)) {
            std.debug.print("thingy\n", .{});
            components.transform.position[2] += components.velocity.z;
        }
        
        if(input.isKeyPressed(.KEY_S)) {
            std.debug.print("thingy s\n", .{});
            components.transform.position[2] -= components.velocity.z;
        }

        if(input.isKeyPressed(.KEY_D)) {
            std.debug.print("thingy\n", .{});
            components.transform.position[0] += components.velocity.x;
        }
        
        if(input.isKeyPressed(.KEY_A)) {
            std.debug.print("thingy s\n", .{});
            components.transform.position[0] -= components.velocity.x;
        }
    }
}


pub fn renderSystem(registry: *zune.ecs.Registry, camera: zune.graphics.Camera) !void {
>>>>>>> c9decf20
    // Query for entities with all required components
    var query = try registry.query(struct {
        transform: *zune.ecs.components.TransformComponent,
        model: *zune.ecs.components.ModelComponent,
    });

    while (try query.next()) |components| {
        // Skip if not visible
        if (!components.model.visible) continue;

        // Update transform matrices
        components.transform.updateMatrices();

        // Draw the model using current transform
        try camera.drawModel(
            components.model.model,
            &components.transform.world_matrix,
        );
    }
}<|MERGE_RESOLUTION|>--- conflicted
+++ resolved
@@ -26,44 +26,13 @@
     const initial_mouse_pos = gameSetup.input.getMousePosition();
     var camera_controller = zune.graphics.CameraMouseController.init(&gameSetup.camera, @as(f32, @floatCast(initial_mouse_pos.x)), @as(f32, @floatCast(initial_mouse_pos.y)));
 
-
-
     // === Create resources === //
 
-<<<<<<< HEAD
-    // const texture = try zune.graphics.Texture.createFromFile(allocator, "assets/textures/txtr.png");
-    // const texture = try resource_manager.createTexture("assets/textures/txtr.png");
-    // const texture = try resource_manager.createTexture("assets/models/Dune/colormap.png");
-    const texture = try resource_manager.createTexture("assets/models/GrassCube/Grass_Block_TEX.png");
-    // const texture = try resource_manager.createTexture("assets/models/Fish/fish_texture.png");
-    // const texture = try resource_manager.createTexture("assets/models/Frog/frog.jpg");
-    std.debug.print("finished loading texture...\n", .{});
-
-    // const shader = try zune.graphics.Shader.createTextureShader(allocator);
-    const shader = try resource_manager.createTextureShader();
-
-    // const material = try zune.graphics.Material.create(allocator, shader, .{ 1.0, 1.0, 1.0, 1.0 }, texture);
-    const material = try resource_manager.createMaterial("mapMaterial", shader, .{ 1.0, 1.0, 1.0, 1.0 }, texture);
-
-    // const cube_mesh = try zune.graphics.Mesh.createCube(allocator);
-    // const cube_mesh = try resource_manager.createCubeMesh();
-    // const cube_mesh = try util.importObjRobust(resource_manager, "assets/models/Frog/frog.obj", "Frog");
-    // const cube_mesh = try util.importObjRobust(resource_manager, "assets/models/Fish/fish.obj");
-    const cube_mesh = try util.importObjRobust(resource_manager, "assets/models/Dune/lowresmodel.obj", "MapMesh", true);
-    // const cube_mesh = try util.importObjRobust(resource_manager, "assets/models/Teapot/Teapot.obj");
-    // const cube_mesh = try util.importObjRobust(resource_manager, "assets/models/GrassCube/Grass_Block.obj", "MapMesh");
-    // const cube_mesh = try util.importObj(resource_manager, "assets/models/GrassCube/Grass_Block.obj");
-
-    var cube_model = try resource_manager.createModel("MapModel");
-    // var cube_model = try resource_manager.createModel("CubeModel");
-    // var cube_model = try zune.graphics.Model.create(allocator);
-=======
     const texture = try resource_manager.createTexture("assets/textures/txtr.png");
     const shader = try resource_manager.createTextureShader();
     const material = try resource_manager.createMaterial("player_material", shader, .{ 1.0, 1.0, 1.0, 1.0 }, texture);
     const cube_mesh = try resource_manager.createCubeMesh();
     var cube_model = try resource_manager.createModel("cube_model");
->>>>>>> c9decf20
 
     try cube_model.addMeshMaterial(cube_mesh, material);
 
@@ -96,19 +65,9 @@
 
         // Random velocity
         try gameSetup.ecs.addComponent(entity, Velocity{
-<<<<<<< HEAD
-            .x = (random.float(f32) - 0.5) * 0.2,
-            .y = (random.float(f32) - 0.5) * 0.2,
-        });
-
-        // Random lifetime
-        try gameSetup.ecs.addComponent(entity, Lifetime{
-            .remaining = random.float(f32) * 10.0,
-=======
             .x = 0.1,
             .y = 0.1,
             .z = 0.1,
->>>>>>> c9decf20
         });
 
         // Set Model to render
@@ -120,37 +79,17 @@
     while (!gameSetup.window.shouldClose()) {
         try gameSetup.input.update();
 
-<<<<<<< HEAD
         // ==== Process Input ==== \\
         const mouse_pos = gameSetup.input.getMousePosition();
         camera_controller.handleMouseMovement(@as(f32, @floatCast(mouse_pos.x)), @as(f32, @floatCast(mouse_pos.y)), 1.0 / 60.0);
 
-        // try updatePhysics(gameSetup.ecs);
-        if (gameSetup.input.isKeyHeld(.KEY_SPACE)) gameSetup.camera.position = zune.math.Vec3{ .x = gameSetup.camera.position.x, .y = gameSetup.camera.position.y + 1, .z = gameSetup.camera.position.z };
-        if (gameSetup.input.isKeyHeld(.KEY_W)) {
-            const lookDir = zune.math.Vec3{ .x = -gameSetup.camera.view_matrix.data[2], .y = -gameSetup.camera.view_matrix.data[6], .z = -gameSetup.camera.view_matrix.data[10] };
-            gameSetup.camera.position = gameSetup.camera.position.add(lookDir.scale(10));
-            // gameSetup.camera.position = gameSetup.camera.
-        }
-        if (gameSetup.input.isKeyHeld(.KEY_LEFT_SHIFT)) gameSetup.camera.position = zune.math.Vec3{ .x = gameSetup.camera.position.x, .y = gameSetup.camera.position.y - 1, .z = gameSetup.camera.position.z };
+        try playerControlsSystem(gameSetup.ecs, gameSetup.input);
+
         if (gameSetup.input.isKeyReleased(.KEY_ESCAPE)) break;
 
         gameSetup.renderer.clear();
 
-        try render(gameSetup.ecs, gameSetup.camera);
-=======
-        // ==== Process Input ==== \\     
-        const mouse_pos = gameSetup.input.getMousePosition();   
-        camera_controller.handleMouseMovement(@as(f32, @floatCast(mouse_pos.x)), @as(f32, @floatCast(mouse_pos.y)), 1.0 / 60.0);
-
-        try playerControlsSystem(gameSetup.ecs, gameSetup.input);
-
-        if(gameSetup.input.isKeyReleased(.KEY_ESCAPE)) break;
-
-        gameSetup.renderer.clear();
-        
         try renderSystem(gameSetup.ecs, gameSetup.camera);
->>>>>>> c9decf20
 
         gameSetup.window.pollEvents();
         gameSetup.window.swapBuffers();
@@ -163,16 +102,7 @@
     z: f32,
 };
 
-<<<<<<< HEAD
-fn updatePhysics(registry: *zune.ecs.Registry) !void {
-=======
-
-
-
-
 fn playerControlsSystem(registry: *zune.ecs.Registry, input: *zune.core.Input) !void {
-
->>>>>>> c9decf20
     var query = try registry.query(struct {
         transform: *zune.ecs.components.TransformComponent,
         velocity: *Velocity,
@@ -181,45 +111,29 @@
     while (try query.next()) |components| {
 
         // Update position
-<<<<<<< HEAD
-        // components.transform.position[0] += components.velocity.x;
-        // components.transform.position[1] += components.velocity.y;
-
-        // Update lifetime
-        // components.life.remaining -= 1.0 / 60.0;
-
-        // rotate model
-        components.transform.rotate(0.01, 0.02, 0.0);
-    }
-}
-
-pub fn render(registry: *zune.ecs.Registry, camera: zune.graphics.Camera) !void {
-=======
-        if(input.isKeyHeld(.KEY_W)) {
+        if (input.isKeyHeld(.KEY_W)) {
             std.debug.print("thingy\n", .{});
             components.transform.position[2] += components.velocity.z;
         }
-        
-        if(input.isKeyPressed(.KEY_S)) {
+
+        if (input.isKeyPressed(.KEY_S)) {
             std.debug.print("thingy s\n", .{});
             components.transform.position[2] -= components.velocity.z;
         }
 
-        if(input.isKeyPressed(.KEY_D)) {
+        if (input.isKeyPressed(.KEY_D)) {
             std.debug.print("thingy\n", .{});
             components.transform.position[0] += components.velocity.x;
         }
-        
-        if(input.isKeyPressed(.KEY_A)) {
+
+        if (input.isKeyPressed(.KEY_A)) {
             std.debug.print("thingy s\n", .{});
             components.transform.position[0] -= components.velocity.x;
         }
     }
 }
 
-
 pub fn renderSystem(registry: *zune.ecs.Registry, camera: zune.graphics.Camera) !void {
->>>>>>> c9decf20
     // Query for entities with all required components
     var query = try registry.query(struct {
         transform: *zune.ecs.components.TransformComponent,
